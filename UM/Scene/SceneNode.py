# Copyright (c) 2015 Ultimaker B.V.
# Uranium is released under the terms of the AGPLv3 or higher.

from UM.Math.Matrix import Matrix
from UM.Math.Vector import Vector
from UM.Math.Quaternion import Quaternion
from UM.Math.AxisAlignedBox import AxisAlignedBox
from UM.Signal import Signal, SignalEmitter
from UM.Job import Job
from UM.Mesh.MeshData import MeshData
from UM.Logger import Logger
from copy import copy, deepcopy

import math

##  A scene node object.
#
#   These objects can hold a mesh and multiple children. Each node has a transformation matrix
#   that maps it it's parents space to the local space (it's inverse maps local space to parent).
#
#   \todo Add unit testing
class SceneNode(SignalEmitter):
    class TransformSpace:
        Local = 1
        Parent = 2
        World = 3

    def __init__(self, parent = None):
        super().__init__() # Call super to make multiple inheritence work.

        self._children = []
        self._mesh_data = None

        self._position = Vector()
        self._scale = Vector(1.0, 1.0, 1.0)
        self._orientation = Quaternion()

        self._transformation = None
        self._world_transformation = None

        self._derived_position = None
        self._derived_orientation = None
        self._derived_scale = None

        self._inherit_orientation = True
        self._inherit_scale = True

        self._parent = parent
        self._enabled = True
        self._selectable = False
        self._calculate_aabb = True
        self._aabb = None
        self._aabb_job = None
        self._visible = True
        self._name = ""
        self._decorators = []
        self._bounding_box_mesh = None
        self.boundingBoxChanged.connect(self.calculateBoundingBoxMesh)
        self.parentChanged.connect(self._onParentChanged)

        if parent:
            parent.addChild(self)


    def setCenterPosition(self, center):
        if self._mesh_data:
            m = Matrix()
            m.setByTranslation(-center)
            self._mesh_data = self._mesh_data.getTransformed(m)
            self._mesh_data.setCenterPosition(center)
        for child in self._children:
            child.setCenterPosition(center)

    ##  \brief Get the parent of this node. If the node has no parent, it is the root node.
    #   \returns SceneNode if it has a parent and None if it's the root node.
    def getParent(self):
        return self._parent

    def getBoundingBoxMesh(self):
        return self._bounding_box_mesh

<<<<<<< HEAD
=======
    def addDecorator(self, decorator):
        decorator.setNode(self)
        self._decorators.append(decorator)

    def _onParentChanged(self, node):
        for child in self.getChildren():
            child.parentChanged.emit(self)

    def getDecorators(self):
        return self._decorators

>>>>>>> 5a712ecf
    def calculateBoundingBoxMesh(self):
        if self._aabb:
            self._bounding_box_mesh = MeshData()
            rtf = self._aabb.maximum
            lbb = self._aabb.minimum

            self._bounding_box_mesh.addVertex(rtf.x, rtf.y, rtf.z) #Right - Top - Front
            self._bounding_box_mesh.addVertex(lbb.x, rtf.y, rtf.z) #Left - Top - Front

            self._bounding_box_mesh.addVertex(lbb.x, rtf.y, rtf.z) #Left - Top - Front
            self._bounding_box_mesh.addVertex(lbb.x, lbb.y, rtf.z) #Left - Bottom - Front

            self._bounding_box_mesh.addVertex(lbb.x, lbb.y, rtf.z) #Left - Bottom - Front
            self._bounding_box_mesh.addVertex(rtf.x, lbb.y, rtf.z) #Right - Bottom - Front

            self._bounding_box_mesh.addVertex(rtf.x, lbb.y, rtf.z) #Right - Bottom - Front
            self._bounding_box_mesh.addVertex(rtf.x, rtf.y, rtf.z) #Right - Top - Front

            self._bounding_box_mesh.addVertex(rtf.x, rtf.y, lbb.z) #Right - Top - Back
            self._bounding_box_mesh.addVertex(lbb.x, rtf.y, lbb.z) #Left - Top - Back

            self._bounding_box_mesh.addVertex(lbb.x, rtf.y, lbb.z) #Left - Top - Back
            self._bounding_box_mesh.addVertex(lbb.x, lbb.y, lbb.z) #Left - Bottom - Back

            self._bounding_box_mesh.addVertex(lbb.x, lbb.y, lbb.z) #Left - Bottom - Back
            self._bounding_box_mesh.addVertex(rtf.x, lbb.y, lbb.z) #Right - Bottom - Back

            self._bounding_box_mesh.addVertex(rtf.x, lbb.y, lbb.z) #Right - Bottom - Back
            self._bounding_box_mesh.addVertex(rtf.x, rtf.y, lbb.z) #Right - Top - Back

            self._bounding_box_mesh.addVertex(rtf.x, rtf.y, rtf.z) #Right - Top - Front
            self._bounding_box_mesh.addVertex(rtf.x, rtf.y, lbb.z) #Right - Top - Back

            self._bounding_box_mesh.addVertex(lbb.x, rtf.y, rtf.z) #Left - Top - Front
            self._bounding_box_mesh.addVertex(lbb.x, rtf.y, lbb.z) #Left - Top - Back

            self._bounding_box_mesh.addVertex(lbb.x, lbb.y, rtf.z) #Left - Bottom - Front
            self._bounding_box_mesh.addVertex(lbb.x, lbb.y, lbb.z) #Left - Bottom - Back

            self._bounding_box_mesh.addVertex(rtf.x, lbb.y, rtf.z) #Right - Bottom - Front
            self._bounding_box_mesh.addVertex(rtf.x, lbb.y, lbb.z) #Right - Bottom - Back
        else:
            self._resetAABB()
<<<<<<< HEAD
    
    def _onParentChanged(self, node):
        for child in self.getChildren():
            child.parentChanged.emit(self)

    decoratorsChanged = Signal()
    def addDecorator(self, decorator):
        decorator.setNode(self)
        self._decorators.append(decorator)
        self.decoratorsChanged.emit(self)
    
    def getDecorators(self):
        return self._decorators
    
=======

>>>>>>> 5a712ecf
    def getDecorator(self, dec_type):
        for decorator in self._decorators:
            if type(decorator) == dec_type:
                return decorator

    def removeDecorators(self):
        self._decorators = []
<<<<<<< HEAD
        self.decoratorsChanged.emit(self)
        
=======

>>>>>>> 5a712ecf
    def removeDecorator(self, dec_type):
        for decorator in self._decorators:
            if type(decorator) == dec_type:
                self._decorators.remove(decorator)
                self.decoratorsChanged.emit(self)
                break

    def callDecoration(self, function, *args, **kwargs):
        for decorator in self._decorators:
            if hasattr(decorator, function):
                try:
                    return getattr(decorator, function)(*args, **kwargs)
                except Exception as e:
                    Logger.log("e", "Exception calling decoration %s: %s", str(function), str(e))
                    return None

    def hasDecoration(self, function):
        for decorator in self._decorators:
            if hasattr(decorator, function):
                return True
        return False

    def getName(self):
        return self._name

    def setName(self, name):
        self._name = name

    ##  How many nodes is this node removed from the root
    def getDepth(self):
        if self._parent is None:
            return 0
        return self._parent.getDepth() + 1

    ##  \brief Set the parent of this object
    #   \param scene_node SceneNode that is the parent of this object.
    def setParent(self, scene_node):
        if self._parent:
            self._parent.removeChild(self)
        #self._parent = scene_node

        if scene_node:
            scene_node.addChild(self)

    ##  Emitted whenever the parent changes.
    parentChanged = Signal()

    ##  \brief Get the visibility of this node. The parents visibility overrides the visibility.
    #   TODO: Let renderer actually use the visibility to decide wether to render or not.
    def isVisible(self):
        if self._parent != None and self._visible:
            return self._parent.isVisible()
        else:
            return self._visible

    def setVisible(self, visible):
        self._visible = visible

    ##  \brief Get the (original) mesh data from the scene node/object.
    #   \returns MeshData
    def getMeshData(self):
        return self._mesh_data

    ##  \brief Get the transformed mesh data from the scene node/object, based on the transformation of scene nodes wrt root.
    #   \returns MeshData
    def getMeshDataTransformed(self):
        #transformed_mesh = deepcopy(self._mesh_data)
        #transformed_mesh.transform(self.getWorldTransformation())
        return self._mesh_data.getTransformed(self.getWorldTransformation())

    ##  \brief Set the mesh of this node/object
    #   \param mesh_data MeshData object
    def setMeshData(self, mesh_data):
        if self._mesh_data:
            self._mesh_data.dataChanged.disconnect(self._onMeshDataChanged)
        self._mesh_data = mesh_data
        if self._mesh_data is not None:
            self._mesh_data.dataChanged.connect(self._onMeshDataChanged)
        self._resetAABB()
        self.meshDataChanged.emit(self)

    ##  Emitted whenever the attached mesh data object changes.
    meshDataChanged = Signal()


    def _onMeshDataChanged(self):
        self.meshDataChanged.emit(self)

    ##  \brief Add a child to this node and set it's parent as this node.
    #   \params scene_node SceneNode to add.
    def addChild(self, scene_node):
        if scene_node not in self._children:
            scene_node.transformationChanged.connect(self.transformationChanged)
            scene_node.childrenChanged.connect(self.childrenChanged)
            scene_node.meshDataChanged.connect(self.meshDataChanged)

            self._children.append(scene_node)
            self._resetAABB()
            self.childrenChanged.emit(self)

            if not scene_node._parent is self:
                scene_node._parent = self
                scene_node.parentChanged.emit(self)

    ##  \brief remove a single child
    #   \param child Scene node that needs to be removed.
    def removeChild(self, child):
        if child not in self._children:
            return

        child.transformationChanged.disconnect(self.transformationChanged)
        child.childrenChanged.disconnect(self.childrenChanged)
        child.meshDataChanged.disconnect(self.meshDataChanged)

        self._children.remove(child)
        child._parent = None
        child.parentChanged.emit(self)

        self.childrenChanged.emit(self)

    ##  \brief Removes all children and its children's children.
    def removeAllChildren(self):
        for child in self._children:
            child.removeAllChildren()
            self.removeChild(child)

        self.childrenChanged.emit(self)

    ##  \brief Get the list of direct children
    #   \returns List of children
    def getChildren(self):
        return self._children

    def hasChildren(self):
        return True if self._children else False

    ##  \brief Get list of all children (including it's children children children etc.)
    #   \returns list ALl children in this 'tree'
    def getAllChildren(self):
        children = []
        children.extend(self._children)
        for child in self._children:
            children.extend(child.getAllChildren())
        return children

    ##  \brief Emitted whenever the list of children of this object or any child object changes.
    #   \param object The object that triggered the change.
    childrenChanged = Signal()

    ##  \brief Computes and returns the transformation from world to local space.
    #   \returns 4x4 transformation matrix
    def getWorldTransformation(self):
        if self._world_transformation is None:
            self._updateTransformation()

        return deepcopy(self._world_transformation)

    ##  \brief Returns the local transformation with respect to its parent. (from parent to local)
    #   \retuns transformation 4x4 (homogenous) matrix
    def getLocalTransformation(self):
        if self._transformation is None:
            self._updateTransformation()

        return deepcopy(self._transformation)

    ##  Get the local orientation value.
    def getOrientation(self):
        return deepcopy(self._orientation)


    ##  \brief Rotate the scene object (and thus its children) by given amount
    #
    #   \param rotation \type{Quaternion} A quaternion indicating the amount of rotation.
    #   \param transform_space The space relative to which to rotate. Can be any one of the constants in SceneNode::TransformSpace.
    def rotate(self, rotation, transform_space = TransformSpace.Local):
        if not self._enabled:
            return

        if transform_space == SceneNode.TransformSpace.Local:
            self._orientation = self._orientation * rotation
        elif transform_space == SceneNode.TransformSpace.Parent:
            self._orientation = rotation * self._orientation
        elif transform_space == SceneNode.TransformSpace.World:
            self._orientation = self._orientation * self._getDerivedOrientation().getInverse() * rotation * self._getDerivedOrientation()
        else:
            raise ValueError("Unknown transform space {0}".format(transform_space))

        self._orientation.normalize()
        self._transformChanged()

    ##  Set the local orientation of this scene node.
    #
    #   \param orientation \type{Quaternion} The new orientation of this scene node.
    def setOrientation(self, orientation):
        if not self._enabled or orientation == self._orientation:
            return

        self._orientation = orientation
        self._orientation.normalize()
        self._transformChanged()

    ##  Get the local scaling value.
    def getScale(self):
        return deepcopy(self._scale)

    ##  Scale the scene object (and thus its children) by given amount
    #
    #   \param scale \type{Vector} A Vector with three scale values
    #   \param transform_space The space relative to which to scale. Can be any one of the constants in SceneNode::TransformSpace.
    def scale(self, scale, transform_space = TransformSpace.Local):
        if not self._enabled:
            return

        if transform_space == SceneNode.TransformSpace.Local:
            self._scale = self._scale.scale(scale)
        elif transform_space == SceneNode.TransformSpace.Parent:
            raise NotImplementedError()
        elif transform_space == SceneNode.TransformSpace.World:
            if self._parent:
                scale_change = Vector(1,1,1) - scale

                if scale_change.x < 0 or scale_change.y < 0 or scale_change.z < 0:
                    direction = -1
                else:
                    direction = 1
                # Hackish way to do this, but this seems to correctly scale the object.
                change_vector = self._scale.scale(self._getDerivedOrientation().getInverse().rotate(scale_change))

                if change_vector.x < 0 and direction == 1:
                    change_vector.setX(-change_vector.x)
                if change_vector.x > 0 and direction == -1:
                    change_vector.setX(-change_vector.x)

                if change_vector.y < 0 and direction == 1:
                    change_vector.setY(-change_vector.y)
                if change_vector.y > 0 and direction == -1:
                    change_vector.setY(-change_vector.y)

                if change_vector.z < 0 and direction == 1:
                    change_vector.setZ(-change_vector.z)
                if change_vector.z > 0 and direction == -1:
                    change_vector.setZ(-change_vector.z)

                self._scale -= self._scale.scale(change_vector)
        else:
            raise ValueError("Unknown transform space {0}".format(transform_space))

        self._transformChanged()

    ##  Set the local scale value.
    #
    #   \param scale \type{Vector} The new scale value of the scene node.
    def setScale(self, scale):
        if not self._enabled or scale == self._scale:
            return

        self._scale = scale
        self._transformChanged()

    ##  Get the local position.
    def getPosition(self):
        return deepcopy(self._position)

    ##  Get the position of this scene node relative to the world.
    def getWorldPosition(self):
        if not self._derived_position:
            self._updateTransformation()

        return deepcopy(self._derived_position)

    ##  Translate the scene object (and thus its children) by given amount.
    #
    #   \param translation \type{Vector} The amount to translate by.
    #   \param transform_space The space relative to which to translate. Can be any one of the constants in SceneNode::TransformSpace.
    def translate(self, translation, transform_space = TransformSpace.Local):
        if not self._enabled:
            return

        if transform_space == SceneNode.TransformSpace.Local:
            self._position += self._orientation.rotate(translation)
        elif transform_space == SceneNode.TransformSpace.Parent:
            self._position += translation
        elif transform_space == SceneNode.TransformSpace.World:
            if self._parent:
                self._position += (1.0 / self._parent._getDerivedScale()).scale(self._parent._getDerivedOrientation().getInverse().rotate(translation))
            else:
                self._position += translation

        self._transformChanged()

    ##  Set the local position value.
    #
    #   \param position The new position value of the SceneNode.
    def setPosition(self, position):
        if not self._enabled or position == self._position:
            return

        self._position = position
        self._transformChanged()

    ##  Signal. Emitted whenever the transformation of this object or any child object changes.
    #   \param object The object that caused the change.
    transformationChanged = Signal()

    ##  Rotate this scene node in such a way that it is looking at target.
    #
    #   \param target \type{Vector} The target to look at.
    #   \param up \type{Vector} The vector to consider up. Defaults to Vector.Unit_Y, i.e. (0, 1, 0).
    def lookAt(self, target, up = Vector.Unit_Y):
        if not self._enabled:
            return

        eye = self.getWorldPosition()
        f = (target - eye).normalize()
        up.normalize()
        s = f.cross(up).normalize()
        u = s.cross(f).normalize()

        m = Matrix([
            [ s.x,  u.x,  -f.x, 0.0],
            [ s.y,  u.y,  -f.y, 0.0],
            [ s.z,  u.z,  -f.z, 0.0],
            [ 0.0,  0.0,  0.0,  1.0]
        ])

        if self._parent:
            self._orientation = self._parent._getDerivedOrientation() * Quaternion.fromMatrix(m)
        else:
            self._orientation = Quaternion.fromMatrix(m)
        self._transformChanged()

    ##  Can be overridden by child nodes if they need to perform special rendering.
    #   If you need to handle rendering in a special way, for example for tool handles,
    #   you can override this method and render the node. Return True to prevent the
    #   view from rendering any attached mesh data.
    #
    #   \param renderer The renderer object to use for rendering.
    #
    #   \return False if the view should render this node, True if we handle our own rendering.
    def render(self, renderer):
        return False

    ##  Get whether this SceneNode is enabled, that is, it can be modified in any way.
    def isEnabled(self):
        if self._parent != None and self._enabled:
            return self._parent.isEnabled()
        else:
            return self._enabled

    ##  Set whether this SceneNode is enabled.
    #   \param enable True if this object should be enabled, False if not.
    #   \sa isEnabled
    def setEnabled(self, enable):
        self._enabled = enable

    ##  Get whether this SceneNode can be selected.
    #
    #   \note This will return false if isEnabled() returns false.
    def isSelectable(self):
        return self._enabled and self._selectable

    ##  Set whether this SceneNode can be selected.
    #
    #   \param select True if this SceneNode should be selectable, False if not.
    def setSelectable(self, select):
        self._selectable = select

    ##  Get the bounding box of this node and its children.
    #
    #   Note that the AABB is calculated in a separate thread. This method will return an invalid (size 0) AABB
    #   while the calculation happens.
    def getBoundingBox(self):
        if self._aabb:
            return self._aabb

        if not self._aabb_job:
            self._resetAABB()

        return AxisAlignedBox()

    ##  Set whether or not to calculate the bounding box for this node.
    #
    #   \param calculate True if the bounding box should be calculated, False if not.
    def setCalculateBoundingBox(self, calculate):
        self._calculate_aabb = calculate

    boundingBoxChanged = Signal()

    ##  private:
    def _getDerivedPosition(self):
        if not self._derived_position:
            self._updateTransformation()

        return self._derived_position

    def _getDerivedOrientation(self):
        if not self._derived_orientation:
            self._updateTransformation()

        # Sometimes the derived orientation can be None.
        # I've not been able to locate the cause of this, but this prevents it being an issue.
        if not self._derived_orientation:
            self._derived_orientation = Quaternion()
        return self._derived_orientation

    def _getDerivedScale(self):
        if not self._derived_scale:
            self._updateTransformation()

        return self._derived_scale

    def _transformChanged(self):
        self._resetAABB()
        self._transformation = None
        self._world_transformation = None
        self._derived_position = None
        self._derived_orientation = None
        self._derived_scale = None

        self.transformationChanged.emit(self)

        for child in self._children:
            child._transformChanged()

    def _updateTransformation(self):
        self._transformation = Matrix.fromPositionOrientationScale(self._position, self._orientation, self._scale)

        if self._parent:
            parent_orientation = self._parent._getDerivedOrientation()
            if self._inherit_orientation:
                self._derived_orientation = parent_orientation * self._orientation
            else:
                self._derived_orientation = self._orientation

            # Sometimes the derived orientation can be None.
            # I've not been able to locate the cause of this, but this prevents it being an issue.
            if not self._derived_orientation:
                self._derived_orientation = Quaternion()

            parent_scale = self._parent._getDerivedScale()
            if self._inherit_scale:
                self._derived_scale = parent_scale.scale(self._scale)
            else:
                self._derived_scale = self._scale

            self._derived_position = parent_orientation.rotate(parent_scale.scale(self._position))
            self._derived_position += self._parent._getDerivedPosition()

            self._world_transformation = Matrix.fromPositionOrientationScale(self._derived_position, self._derived_orientation, self._derived_scale)
        else:
            self._derived_position = self._position
            self._derived_orientation = self._orientation
            self._derived_scale = self._scale
            self._world_transformation = self._transformation

    def _resetAABB(self):
        if not self._calculate_aabb:
            return

        self._aabb = None

        if self._aabb_job:
            self._aabb_job.cancel()

        self._aabb_job = _CalculateAABBJob(self)
        self._aabb_job.start()

##  Internal
#   Calculates the AABB of a node and its children.
class _CalculateAABBJob(Job):
    def __init__(self, node):
        super().__init__()
        self._node = node

    def run(self):
        aabb = None
        if self._node._mesh_data:
            aabb = self._node._mesh_data.getExtents(self._node.getWorldTransformation())
        else:
            aabb = AxisAlignedBox(minimum = self._node.getWorldPosition(), maximum = self._node.getWorldPosition())

        for child in self._node._children:
            aabb += child.getBoundingBox()

        self._node._aabb = aabb
        self._node._aabb_job = None
        if self._node.getParent():
            self._node.getParent()._resetAABB()

        self._node.boundingBoxChanged.emit()<|MERGE_RESOLUTION|>--- conflicted
+++ resolved
@@ -79,20 +79,6 @@
     def getBoundingBoxMesh(self):
         return self._bounding_box_mesh
 
-<<<<<<< HEAD
-=======
-    def addDecorator(self, decorator):
-        decorator.setNode(self)
-        self._decorators.append(decorator)
-
-    def _onParentChanged(self, node):
-        for child in self.getChildren():
-            child.parentChanged.emit(self)
-
-    def getDecorators(self):
-        return self._decorators
-
->>>>>>> 5a712ecf
     def calculateBoundingBoxMesh(self):
         if self._aabb:
             self._bounding_box_mesh = MeshData()
@@ -136,8 +122,7 @@
             self._bounding_box_mesh.addVertex(rtf.x, lbb.y, lbb.z) #Right - Bottom - Back
         else:
             self._resetAABB()
-<<<<<<< HEAD
-    
+
     def _onParentChanged(self, node):
         for child in self.getChildren():
             child.parentChanged.emit(self)
@@ -147,13 +132,10 @@
         decorator.setNode(self)
         self._decorators.append(decorator)
         self.decoratorsChanged.emit(self)
-    
+
     def getDecorators(self):
         return self._decorators
-    
-=======
-
->>>>>>> 5a712ecf
+
     def getDecorator(self, dec_type):
         for decorator in self._decorators:
             if type(decorator) == dec_type:
@@ -161,12 +143,8 @@
 
     def removeDecorators(self):
         self._decorators = []
-<<<<<<< HEAD
         self.decoratorsChanged.emit(self)
-        
-=======
-
->>>>>>> 5a712ecf
+
     def removeDecorator(self, dec_type):
         for decorator in self._decorators:
             if type(decorator) == dec_type:
