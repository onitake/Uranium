# Copyright (c) 2015 Ultimaker B.V.
# Uranium is released under the terms of the AGPLv3 or higher.

from PyQt5.QtCore import Qt, QCoreApplication, pyqtSlot

from UM.Qt.ListModel import ListModel
from UM.Settings.Setting import Setting
from UM.Resources import Resources
from UM.Application import Application
from UM.Signal import Signal, SignalEmitter

class SettingsFromCategoryModel(ListModel, SignalEmitter):
    NameRole = Qt.UserRole + 1
    TypeRole = Qt.UserRole + 2
    ValueRole = Qt.UserRole + 3
    ValidRole = Qt.UserRole + 4
    KeyRole = Qt.UserRole + 5
    OptionsRole = Qt.UserRole + 6
    UnitRole = Qt.UserRole + 7
    DescriptionRole = Qt.UserRole + 8
    VisibleRole = Qt.UserRole + 9
    
    def __init__(self, category, parent = None):
        super().__init__(parent)
        self._category = category
        self._updateSettings()
        self._ignore_setting_value_update = None

        self.addRoleName(self.NameRole, "name")
        self.addRoleName(self.TypeRole,"type")
        self.addRoleName(self.ValueRole,"value") 
        self.addRoleName(self.ValidRole,"valid")
        self.addRoleName(self.KeyRole,"key")
        self.addRoleName(self.OptionsRole,"options")
        self.addRoleName(self.UnitRole,"unit")
        self.addRoleName(self.DescriptionRole, "description")
        self.addRoleName(self.VisibleRole, "visible")
    
    settingChanged = Signal()

    @pyqtSlot(int, str, "QVariant")
    ##  Notification that setting has changed.  
    def setSettingValue(self, index, key, value):
        setting = self._category.getSettingByKey(key)
        if setting:
            self._ignore_setting_value_update = setting
            setting.setValue(value)
            self._ignore_setting_value_update = None
            self.setProperty(index, "valid", setting.validate())

    @pyqtSlot(str)
    def hideSetting(self, key):
        setting = self._category.getSettingByKey(key)
        if setting:
            setting.setVisible(False);

    ##  Create model for combo box (used by enum type setting) 
    #   \param options List of strings
    #   \return ListModel with "text":value pairs
    def createOptionsModel(self, options):
        model = ListModel()
        model.addRoleName(self.NameRole,"text")
        for option in options:
            model.appendItem({"text": str(option)})
        return model

    def _updateSettings(self):
        for setting in self._category.getAllSettings():
            self.appendItem({
                "name": setting.getLabel(),
                "description": setting.getDescription(),
                "type": setting.getType(),
                "value": setting.getValue(),
                "valid": setting.validate(),
                "key": setting.getKey(),
                "options": self.createOptionsModel(setting.getOptions()),
                "unit": setting.getUnit(),
                "visible": (setting.isVisible() and setting.isActive())
            })
            setting.visibleChanged.connect(self._onSettingChanged)
            setting.activeChanged.connect(self._onSettingChanged)
            setting.valueChanged.connect(self._onSettingChanged)

    def _onSettingChanged(self, setting):
        self.settingChanged.emit()
        if setting is not None:
            index = self.find("key", setting.getKey())
            if index != -1:
                self.setProperty(index, "visible", (setting.isVisible() and setting.isActive()))
<<<<<<< HEAD
                self.setProperty(index, "value", setting.getValue())
                self.setProperty(index, "valid", setting.validate())
        self.settingChanged.emit()
=======

                if setting is not self._ignore_setting_value_update:
                    self.setProperty(index, "value", setting.getValue())

                self.setProperty(index, "valid", setting.validate())
>>>>>>> f0bd7658
<|MERGE_RESOLUTION|>--- conflicted
+++ resolved
@@ -87,14 +87,9 @@
             index = self.find("key", setting.getKey())
             if index != -1:
                 self.setProperty(index, "visible", (setting.isVisible() and setting.isActive()))
-<<<<<<< HEAD
-                self.setProperty(index, "value", setting.getValue())
-                self.setProperty(index, "valid", setting.validate())
-        self.settingChanged.emit()
-=======
 
                 if setting is not self._ignore_setting_value_update:
                     self.setProperty(index, "value", setting.getValue())
 
                 self.setProperty(index, "valid", setting.validate())
->>>>>>> f0bd7658
+        self.settingChanged.emit()